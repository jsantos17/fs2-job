--- conflicted
+++ resolved
@@ -1,10 +1,5 @@
 resolvers += Resolver.sonatypeRepo("releases")
 resolvers += Resolver.bintrayRepo("slamdata-inc", "maven-public")
 
-<<<<<<< HEAD
-addSbtPlugin("com.eed3si9n"    % "sbt-buildinfo" % "0.7.0")
-addSbtPlugin("com.slamdata"    % "sbt-slamdata"  % "5.1.4")
-=======
 addSbtPlugin("com.eed3si9n"    % "sbt-buildinfo" % "0.9.0")
-addSbtPlugin("com.slamdata"    % "sbt-slamdata"  % "4.0.1")
->>>>>>> 5792906a
+addSbtPlugin("com.slamdata"    % "sbt-slamdata"  % "5.1.4")